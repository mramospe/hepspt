# Compiled source #
###################
*.com
*.class
*.dll
*.out
*.exe
*.o
*.so
*.pyc
*.a
*.pdf
*.doctree

# Packages #
############
# it's better to unpack these files and commit the raw source
# git has its own built in compression methods
*.7z
*.dmg
*.gz
*.iso
*.jar
*.rar
*.tar
*.zip

# Temporal files #
*#
*~
*.cache

# Logs and databases #
######################
*.log
*.sql
*.sqlite
*.root
*.pickle
*.pkl
*.ini

# OS generated files #
######################
.DS_Store
.DS_Store?
._*
.Spotlight-V100
.Trashes
ehthumbs.db
Thumbs.db

# PIP installation files #
##########################
.eggs/
hep_spt.egg-info/
hep_spt/version.py

# Other files #
###############
<<<<<<< HEAD
*.txt
=======
*.txt
.pytest_cache
>>>>>>> a3edd8c9
<|MERGE_RESOLUTION|>--- conflicted
+++ resolved
@@ -58,9 +58,5 @@
 
 # Other files #
 ###############
-<<<<<<< HEAD
 *.txt
-=======
-*.txt
-.pytest_cache
->>>>>>> a3edd8c9
+.pytest_cache