--- conflicted
+++ resolved
@@ -72,11 +72,7 @@
 @taking_ndarray
 def is_power_2( arg ):
     '''
-<<<<<<< HEAD
-    Determine whether the input number is a power of 2 or not. Only
-=======
     Determine whether the input number(s) is a power of 2 or not. Only
->>>>>>> a3edd8c9
     works with positive numbers.
 
     :param arg: input number(s).
