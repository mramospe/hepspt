--- conflicted
+++ resolved
@@ -110,75 +110,6 @@
     cax.grid()
 
 
-<<<<<<< HEAD
-def errorbar_hist( arr, bins = 20, range = None, weights = None, norm = False, uncert = None ):
-    '''
-    Calculate the values needed to create an error bar histogram.
-
-    :param arr: input array of data to process.
-    :param bins: see :func:`numpy.histogram`.
-    :type bins: int or sequence of scalars or str
-    :param range: range to process in the input array.
-    :type range: tuple(float, float)
-    :param weights: possible weights for the histogram.
-    :type weights: collection(value-type)
-    :param norm: if True, normalize the histogram. If it is set to a number, \
-    the histogram is normalized and multiplied by that number.
-    :type norm: bool, int or float
-    :param uncert: type of uncertainties to consider. If None, frequentist \
-    poissonian uncertainties will be considered for non-weighted data, while \
-    the sum of squares of weights is used for weighted data. The possibilities \
-    are: \
-    - "freq": frequentist uncertainties. \
-    - "dll": uncertainty based on the difference on the logarithm of \
-    likelihood. \
-    - "sw2": sum of square of weights. In case of non-weighted data, the \
-    uncertainties will be equal to the square root of the entries in the bin. \
-    A warning is raised if one tries to use "freq" or "dll" on weighted data.
-    :type uncert: str or None
-    :returns: values, edges, the spacing between bins in X the Y errors. \
-    In the non-weighted case, errors in Y are returned as two arrays, with the \
-    lower and upper uncertainties.
-    :rtype: numpy.ndarray, numpy.ndarray, numpy.ndarray, numpy.ndarray
-    :raises ValueError: if the uncertainty type is not among the possibilities.
-
-    .. seealso:: :func:`hep_spt.stats.poisson_fu`, :func:`hep_spt.stats.poisson_llu`
-    '''
-    if uncert not in (None, 'freq', 'dll', 'sw2'):
-        raise ValueError('Unknown uncertainty type "{}"'.format(uncert))
-
-    # By default use frequentist poissonian errors
-    uncert = uncert or 'freq'
-
-    values, edges = np.histogram(arr, bins, range, weights=weights)
-
-    if uncert == 'freq':
-        ey = poisson_fu(values)
-    elif uncert == 'dll':
-        ey = poisson_llu(values)
-    else:
-        ey = sw2_u(arr, bins, range, weights)
-
-    # For compatibility with matplotlib.pyplot.errorbar
-    ey = ey.T
-
-    ex = (edges[1:] - edges[:-1])/2.
-
-    if norm:
-
-        s = float(values.sum())/norm
-
-        if s != 0:
-            values = values/s
-            ey = ey/s
-        else:
-            ey = np.finfo(ey.dtype).max
-
-    return values, edges, ex, ey
-
-
-=======
->>>>>>> a3edd8c9
 def opt_fig_div( naxes ):
     '''
     Get the optimal figure division for a given number of axes, where
@@ -215,128 +146,6 @@
     return __path_to_styles__
 
 
-<<<<<<< HEAD
-def process_range( arr, range = None ):
-    '''
-    Process the given range, determining the minimum and maximum
-    values for a 1D histogram.
-
-    :param arr: array of data.
-    :type arr: numpy.ndarray
-    :param range: range of the histogram. It must contain tuple(min, max), \
-    where "min" and "max" can be either floats (1D case) or collections \
-    (ND case).
-    :type range: tuple or None
-    :returns: minimum and maximum values.
-    :rtype: float, float
-    '''
-    if range is None:
-        amax = arr.max(axis=0)
-        vmin = arr.min(axis=0)
-        vmax = np.nextafter(amax, np.infty)
-    else:
-        vmin, vmax = range
-
-    return vmin, vmax
-
-
-def profile( x, y, bins = 20, range = None ):
-    '''
-    Calculate the profile from a 2D data sample. It corresponds to the mean of
-    the values in "y" for each bin in "x".
-
-    :param x: values to consider for the binning.
-    :type x: collection(value-type)
-    :param y: values to calculate the mean with.
-    :type y: collection(value-type)
-    :param bins: see :func:`numpy.histogram`.
-    :type bins: int or sequence of scalars or str
-    :param range: range to process in the input array.
-    :type range: tuple(float, float)
-    :returns: profile in "y".
-    :rtype: numpy.ndarray
-    '''
-    vmin, vmax = process_range(x, range)
-
-    _, edges = np.histogram(x, bins, range=(vmin, vmax))
-
-    dig = np.digitize(x, edges)
-
-    prof = np.array([
-        y[dig == i].mean() for i in np.arange(1, len(edges))
-    ])
-
-    return prof
-
-
-def pull( vals, err, ref ):
-    '''
-    Get the pull with the associated errors for a given set of values and a
-    reference. Considering, :math:`v` as the experimental value and :math:`r`
-    as the rerference, the definition of this quantity is :math:`(v - r)/\sigma`
-    in case symmetric errors are provided. In the case of asymmetric errors the
-    definition is:
-
-    .. math::
-       \\text{pull}
-       =
-       \Biggl \lbrace
-       {
-       (v - r)/\sigma_{low},\\text{ if } v - r \geq 0
-       \\atop
-       (v - r)/\sigma_{up}\\text{ otherwise }
-       }
-
-    In the latter case, the errors are computed in such a way that the closer to
-    the reference is equal to 1 and the other is scaled accordingly, so if
-    :math:`v - r > 0`, then :math:`\sigma^{pull}_{low} = 1` and
-    :math:`\sigma^{pull}_{up} = \sigma_{up}/\sigma_{low}`.
-
-    :param vals: values to compare with.
-    :type vals: array-like
-    :param err: array of errors. Both symmetric and asymmetric errors \
-    can be provided. In the latter case, they must be provided as a \
-    (2, n) array.
-    :type err: array-like
-    :param ref: reference to follow.
-    :type ref: array-like
-    :returns: pull of the values with respect to the reference and \
-    associated errors. In case asymmetric errors have been provided, \
-    the returning array has shape (2, n).
-    :rtype: array-like, array-like
-    :raises TypeError: if the array does not have shape (2, n) or (n,).
-    '''
-    pull = vals - ref
-
-    perr = np.ones_like(err)
-
-    if len(err.shape) == 1:
-        # Symmetric errors
-        pull /= err
-
-    elif len(err.shape) == 2:
-        # Asymmetric errors
-
-        up = (pull >= 0)
-        lw = (pull < 0)
-
-        el, eu = err
-
-        pull[up] /= el[up]
-        pull[lw] /= eu[lw]
-
-        perr_l, perr_u = perr
-
-        perr_l[lw] = (el[lw]/eu[lw])
-        perr_u[up] = (eu[up]/el[up])
-    else:
-        raise TypeError('The error array must have shape (2, n) or (n,)')
-
-    return pull, perr
-
-
-=======
->>>>>>> a3edd8c9
 def samples_cycler( smps, *args, **kwargs ):
     '''
     Generate a :class:`cycler.Cycler` object were the labels are defined by
