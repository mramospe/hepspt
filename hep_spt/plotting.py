--- conflicted
+++ resolved
@@ -162,45 +162,17 @@
     if uncert not in (None, 'freq', 'dll', 'sw2'):
         raise ValueError('Unknown uncertainty type "{}"'.format(uncert))
 
-<<<<<<< HEAD
     # By default use frequentist poissonian errors
     uncert = uncert or 'freq'
 
-    values, edges = np.histogram(arr, bins, rg, weights=wgts)
-=======
-    if weights is not None:
-
-        if uncert in ('freq', 'dll'):
-            warnings.warn('Uncertainties of type "{}" can not be used on '\
-                          'weighted data'.format(uncert))
-
-        values, edges = np.histogram(arr, bins, range, weights = weights)
-
-        # Use sum of the square of weights to calculate the error
-        ey = sw2_u(arr, bins, range, weights)
->>>>>>> ece0c39b
+    values, edges = np.histogram(arr, bins, range, weights=wgts)
 
     if uncert == 'freq':
         ey = poisson_fu(values)
     elif uncert == 'dll':
         ey = poisson_llu(values)
     else:
-<<<<<<< HEAD
-        ey = sw2_u(arr, bins, rg, wgts)
-=======
-        # By default use frequentist poissonian errors
-        uncert = uncert or 'freq'
-
-        # Use the poissonian errors
-        values, edges = np.histogram(arr, bins, range, weights = weights)
-
-        if uncert == 'freq':
-            ey = poisson_fu(values)
-        elif uncert == 'dll':
-            ey = poisson_llu(values)
-        else:
-            ey = sw2_u(arr, bins, range, weights)
->>>>>>> ece0c39b
+        ey = sw2_u(arr, bins, range, weights)
 
     # For compatibility with matplotlib.pyplot.errorbar
     ey = ey.T
@@ -268,15 +240,9 @@
     :returns: minimum and maximum values.
     :rtype: float, float
     '''
-<<<<<<< HEAD
-    if rg is None:
+    if range is None:
         amax = arr.max(axis=0)
         vmin = arr.min(axis=0)
-=======
-    if range is None:
-        amax = arr.max(axis = 0)
-        vmin = arr.min(axis = 0)
->>>>>>> ece0c39b
         vmax = np.nextafter(amax, np.infty)
     else:
         vmin, vmax = range
